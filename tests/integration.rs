--- conflicted
+++ resolved
@@ -88,13 +88,9 @@
     // TODO: Check index stats.
     // TODO: Check what was restored.
 
-<<<<<<< HEAD
-    af.validate().unwrap();
-    Ok(())
-=======
     let validate_stats = af.validate().unwrap();
     assert!(!validate_stats.has_problems());
->>>>>>> a8db244a
+    Ok(())
 }
 
 #[test]

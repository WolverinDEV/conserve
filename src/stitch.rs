--- conflicted
+++ resolved
@@ -28,37 +28,17 @@
 //!   seen.
 //! * Bands might be deleted, so their numbers are not contiguous.
 
-<<<<<<< HEAD
-use tracing::warn;
-
-use tracing::trace;
-
-use crate::index::IndexEntryIter;
-use crate::*;
-
-pub struct IterStitchedIndexHunks {
-    /// Current band_id: initially the requested band_id.
-    /// This moves back to earlier bands when we reach the end of an incomplete band.
-    /// Might be none, if no more bands are available.
-    band_id: Option<BandId>,
-
-=======
 use tracing::{error, trace};
 
 use crate::index::{IndexEntryIter, IndexHunkIter};
 use crate::*;
 
 pub struct IterStitchedIndexHunks {
->>>>>>> 46c2b76f
     /// The latest (and highest-ordered) apath we have already yielded.
     last_apath: Option<Apath>,
 
     archive: Archive,
 
-<<<<<<< HEAD
-    /// We conclusively reached the end of the stitched indexes.
-    done: bool,
-=======
     state: State,
 }
 
@@ -78,7 +58,6 @@
 
     /// We finished reading a band
     AfterBand(BandId),
->>>>>>> 46c2b76f
 }
 
 impl IterStitchedIndexHunks {
@@ -91,15 +70,6 @@
     /// the same point in the previous band, continuing backwards recursively
     /// until either there are no more previous indexes, or a complete index
     /// is found.
-<<<<<<< HEAD
-    pub(crate) fn new(archive: &Archive, band_id: Option<BandId>) -> IterStitchedIndexHunks {
-        IterStitchedIndexHunks {
-            archive: archive.clone(),
-            band_id,
-            last_apath: None,
-            index_hunks: None,
-            done: false,
-=======
     pub(crate) fn new(archive: &Archive, band_id: BandId) -> IterStitchedIndexHunks {
         IterStitchedIndexHunks {
             archive: archive.clone(),
@@ -113,7 +83,6 @@
             archive: archive.clone(),
             last_apath: None,
             state: State::Done,
->>>>>>> 46c2b76f
         }
     }
 
@@ -130,24 +99,7 @@
     type Item = Vec<IndexEntry>;
 
     fn next(&mut self) -> Option<Self::Item> {
-        if self.done {
-            return None;
-        }
         loop {
-<<<<<<< HEAD
-            trace!("get next stitched index hunk...");
-            // Until we find the next hunk or run out of bands.
-            // If we're already reading an index, and it has more content, return that.
-            if let Some(index_hunks) = &mut self.index_hunks {
-                trace!("iterate hunks of current index...");
-                // An index iterator must be assigned to a band.
-                debug_assert!(self.band_id.is_some());
-
-                for hunk in index_hunks {
-                    if let Some(last_entry) = hunk.last() {
-                        trace!("found hunk ending in {:?}", last_entry.apath());
-                        self.last_apath = Some(last_entry.apath().clone());
-=======
             self.state = match &mut self.state {
                 State::Done => return None,
                 State::InBand {
@@ -161,31 +113,11 @@
                         } else {
                             trace!("return empty hunk");
                         }
->>>>>>> 46c2b76f
                         return Some(hunk);
                     } else {
                         State::AfterBand(*band_id)
                     }
                 }
-<<<<<<< HEAD
-                if let Some(prev_band_id) = self.band_id {
-                    if self.archive.band_is_closed(prev_band_id).unwrap_or(false) {
-                        trace!(
-                            "band {:?} is closed; stitched iteration complete",
-                            &self.band_id
-                        );
-                        self.done = true;
-                        return None;
-                    }
-                }
-                self.index_hunks = None;
-
-                let band_id = self.band_id.take().expect("last band id should be present");
-                if self.archive.band_is_closed(band_id).unwrap_or(false) {
-                    // We reached the end of a complete index in this band,
-                    // so there's no need to look at any earlier bands, and we're done iterating.
-                    return None;
-=======
                 State::BeforeBand(band_id) => {
                     // Start reading this new index and skip forward until after last_apath
                     match Band::open(&self.archive, *band_id) {
@@ -221,36 +153,8 @@
                         );
                         State::Done
                     }
->>>>>>> 46c2b76f
                 }
-
-                // self.band_id might be None afterwards, if there is no previous band.
-                // If so, we're done.
-                self.band_id = previous_existing_band(&self.archive, band_id);
             }
-<<<<<<< HEAD
-
-            if let Some(band_id) = self.band_id {
-                let band = match Band::open(&self.archive, band_id) {
-                    Ok(band) => band,
-                    Err(err) => {
-                        warn!(?err, ?band_id, "Failed to open band, skipping it");
-                        self.band_id = previous_existing_band(&self.archive, band_id);
-                        continue;
-                    }
-                };
-                // Start reading this new index and skip forward until after last_apath
-                let mut iter_hunks = band.index().iter_hunks();
-                if let Some(last) = &self.last_apath {
-                    iter_hunks = iter_hunks.advance_to_after(last)
-                }
-                self.index_hunks = Some(iter_hunks);
-            } else {
-                // We got no more bands with possible new index information.
-                return None;
-            }
-=======
->>>>>>> 46c2b76f
         }
     }
 }
@@ -260,16 +164,9 @@
         // TODO: It might be faster to list the present bands and calculate
         // from that, rather than walking backwards one at a time...
         if let Some(prev_band_id) = band_id.previous() {
-<<<<<<< HEAD
             band_id = prev_band_id;
             if archive.band_exists(band_id).unwrap_or(false) {
                 return Some(band_id);
-=======
-            if archive.band_exists(prev_band_id).unwrap_or(false) {
-                return Some(prev_band_id);
-            } else {
-                band_id = prev_band_id;
->>>>>>> 46c2b76f
             }
         } else {
             return None;
@@ -298,11 +195,7 @@
     }
 
     fn simple_ls(archive: &Archive, band_id: BandId) -> String {
-<<<<<<< HEAD
-        let strs: Vec<String> = IterStitchedIndexHunks::new(archive, Some(band_id))
-=======
         let strs: Vec<String> = IterStitchedIndexHunks::new(archive, band_id)
->>>>>>> 46c2b76f
             .flatten()
             .map(|entry| format!("{}:{}", &entry.apath, entry.target.unwrap()))
             .collect();
@@ -436,11 +329,7 @@
 
         let band_id = band_ids.first().expect("expected at least one band");
 
-<<<<<<< HEAD
-        let mut iter = IterStitchedIndexHunks::new(&af, Some(*band_id));
-=======
         let mut iter = IterStitchedIndexHunks::new(&af, *band_id);
->>>>>>> 46c2b76f
         // Get the first and only index entry.
         // `index_hunks` and `band_id` should be `Some`.
         assert!(iter.next().is_some());

--- conflicted
+++ resolved
@@ -278,17 +278,13 @@
 /// Utility to read the stored index
 pub struct IndexRead {
     /// Transport pointing to this index directory.
-<<<<<<< HEAD
-    transport: Arc<dyn Transport>,
+    transport: Transport,
 
     /// Decompressor for the index to read
     decompressor: Decompressor,
 
     /// Current read statistics of this index
     pub stats: IndexReadStats,
-=======
-    transport: Transport,
->>>>>>> 2d631fb0
 }
 
 impl IndexRead {
@@ -298,17 +294,12 @@
         IndexRead::open(Transport::local(path))
     }
 
-<<<<<<< HEAD
-    pub(crate) fn open(transport: Arc<dyn Transport>) -> IndexRead {
+    pub(crate) fn open(transport: Transport) -> IndexRead {
         IndexRead {
             transport,
             decompressor: Decompressor::new(),
             stats: IndexReadStats::default(),
         }
-=======
-    pub(crate) fn open(transport: Transport) -> IndexRead {
-        IndexRead { transport }
->>>>>>> 2d631fb0
     }
 
     /// Clone the read index.
@@ -377,12 +368,9 @@
         let _span = debug_span!("iter_hunks", ?self.transport).entered();
         let hunks = self.hunks_available().expect("hunks available"); // TODO: Don't panic
         debug!(?hunks);
-
         IndexHunkIter {
             hunks: hunks.into_iter(),
-<<<<<<< HEAD
             index: self,
-
             after: None,
         }
     }
@@ -393,12 +381,6 @@
         IndexHunkIter {
             hunks,
             index: self,
-
-=======
-            transport: self.transport.clone(),
-            decompressor: Decompressor::new(),
-            stats: IndexReadStats::default(),
->>>>>>> 2d631fb0
             after: None,
         }
     }
@@ -409,15 +391,7 @@
 /// Each returned item is a vec of (typically up to a thousand) index entries.
 pub struct IndexHunkIter {
     hunks: std::vec::IntoIter<u32>,
-<<<<<<< HEAD
     pub index: IndexRead,
-
-=======
-    /// The `i` directory within the band where all files for this index are written.
-    transport: Transport,
-    decompressor: Decompressor,
-    pub stats: IndexReadStats,
->>>>>>> 2d631fb0
     /// If set, yield only entries ordered after this apath.
     after: Option<Apath>,
 }

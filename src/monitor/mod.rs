--- conflicted
+++ resolved
@@ -3,13 +3,8 @@
 //! Communication from the library to a monitor: a test, a UI, etc.
 
 pub mod task;
-<<<<<<< HEAD
+pub mod test;
 pub mod void;
-
-use std::fmt::Debug;
-=======
-pub mod test;
->>>>>>> e6e53785
 
 use self::task::Task;
 use crate::counters::Counter;

// Conserve backup system.
// Copyright 2015, 2016, 2017, 2018, 2019, 2020 Martin Pool.

use std::io;

use derive_more::{Add, AddAssign};
use thousands::Separable;

use crate::*;

pub fn mb_string(s: u64) -> String {
    (s / 1_000_000).separate_with_commas()
}

/// Describe the compression ratio: higher is better.
fn ratio(uncompressed: u64, compressed: u64) -> f64 {
    if compressed > 0 {
        uncompressed as f64 / compressed as f64
    } else {
        0f64
    }
}

/// Describes sizes of data read or written, with both the
/// compressed and uncompressed size.
#[derive(Add, AddAssign, Clone, Copy, Debug, Default, Eq, PartialEq)]
pub struct Sizes {
    pub compressed: u64,
    pub uncompressed: u64,
}

#[derive(Debug, Default, Clone, PartialEq, Eq, Add, AddAssign)]
pub struct ValidateStats {
    /// Count of files in the wrong place.
    pub structure_problems: u64,
    pub io_errors: u64,

    /// Number of blocks read.
    pub block_read_count: u64,
    /// Number of blocks that failed to read back.
    pub block_error_count: usize,
    pub block_missing_count: usize,
}

impl ValidateStats {
<<<<<<< HEAD
    pub fn summarize(&self, _to_write: &mut dyn io::Write) -> Result<()> {
=======
    pub fn summarize(&self, write: &mut dyn io::Write) -> Result<()> {
>>>>>>> a8db244a
        // format!(
        //     "{:>12} MB   in {} blocks.\n\
        //      {:>12} MB/s block validation rate.\n\
        //      {:>12}      elapsed.\n",
        //     (self.get_size("block").uncompressed / M).separate_with_commas(),
        //     self.get_count("block.read").separate_with_commas(),
        //     (mbps_rate(self.get_size("block").uncompressed, self.elapsed_time()) as u64)
        //         .separate_with_commas(),
        //     duration_to_hms(self.elapsed_time()),
        // )
        writeln!(write, "{:#?}", self).map_err(Error::from)
    }

    pub fn has_problems(&self) -> bool {
        self.block_error_count > 0 || self.io_errors > 0
    }
}

#[derive(Default, Debug, Clone, Eq, PartialEq)]
pub struct IndexEntryIterStats {
    pub index_hunks: u64,
    pub uncompressed_index_bytes: u64,
    pub compressed_index_bytes: u64,
}

#[derive(Add, AddAssign, Clone, Debug, Default, Eq, PartialEq)]
pub struct IndexBuilderStats {
    pub index_hunks: u64,
    pub uncompressed_index_bytes: u64,
    pub compressed_index_bytes: u64,
}

#[derive(Debug, Default, Clone, Eq, PartialEq)]
pub struct LiveTreeIterStats {
    pub directories_visited: usize,
    pub exclusions: usize,
    pub metadata_error: usize,
    pub entries_returned: usize,
}

#[derive(Add, AddAssign, Debug, Default, Eq, PartialEq, Clone)]
pub struct CopyStats {
    // TODO: Have separate more-specific stats for backup and restore, and then
    // each can have a single Display method.
    // TODO: Include source file bytes, including unmodified files.
    pub files: usize,
    pub symlinks: usize,
    pub directories: usize,
    pub unknown_kind: usize,

    pub unmodified_files: usize,
    pub modified_files: usize,
    pub new_files: usize,

    /// Bytes that matched an existing block.
    pub deduplicated_bytes: u64,
    /// Bytes that were stored as new blocks, before compression.
    pub uncompressed_bytes: u64,
    pub compressed_bytes: u64,

    pub deduplicated_blocks: usize,
    pub written_blocks: usize,

    pub empty_files: usize,
    pub single_block_files: usize,
    pub multi_block_files: usize,

    pub errors: usize,

    pub index_builder_stats: IndexBuilderStats,
    // TODO: Include elapsed time.
}

impl CopyStats {
    pub fn summarize_restore(&self, _to_stream: &mut dyn io::Write) -> Result<()> {
        // format!(
        //     "{:>12} MB   in {} files, {} directories, {} symlinks.\n\
        //      {:>12} MB/s output rate.\n\
        //      {:>12} MB   after deduplication.\n\
        //      {:>12} MB   in {} blocks after {:.1}x compression.\n\
        //      {:>12} MB   in {} compressed index hunks.\n\
        //      {:>12}      elapsed.\n",
        //     (self.get_size("file.bytes").uncompressed / M).separate_with_commas(),
        //     self.get_count("file").separate_with_commas(),
        //     self.get_count("dir").separate_with_commas(),
        //     self.get_count("symlink").separate_with_commas(),
        //     (mbps_rate(
        //         self.get_size("file.bytes").uncompressed,
        //         self.elapsed_time()
        //     ) as u64)
        //         .separate_with_commas(),
        //     (self.get_size("block").uncompressed / M).separate_with_commas(),
        //     (self.get_size("block").compressed / M).separate_with_commas(),
        //     self.get_count("block.read").separate_with_commas(),
        //     compression_ratio(&self.get_size("block")),
        //     (self.get_size("index").compressed / M).separate_with_commas(),
        //     self.get_count("index.hunk").separate_with_commas(),
        //     duration_to_hms(self.elapsed_time()),
        Ok(())
    }

    pub fn summarize_backup(&self, w: &mut dyn io::Write) {
        // TODO: Perhaps summarize to a string, or make this the Display impl.
        writeln!(w, "{:>12}      files:", self.files.separate_with_commas()).unwrap();
        writeln!(
            w,
            "{:>12}        unmodified files",
            self.unmodified_files.separate_with_commas()
        )
        .unwrap();
        writeln!(
            w,
            "{:>12}        modified files",
            self.modified_files.separate_with_commas()
        )
        .unwrap();
        writeln!(
            w,
            "{:>12}        new files",
            self.new_files.separate_with_commas()
        )
        .unwrap();
        writeln!(
            w,
            "{:>12}      symlinks",
            self.symlinks.separate_with_commas()
        )
        .unwrap();
        writeln!(
            w,
            "{:>12}      directories",
            self.directories.separate_with_commas()
        )
        .unwrap();
        writeln!(
            w,
            "{:>12}      special files skipped",
            self.unknown_kind.separate_with_commas(),
        )
        .unwrap();
        writeln!(w).unwrap();

        writeln!(
            w,
            "{:>12}      deduplicated data blocks:",
            self.deduplicated_blocks.separate_with_commas(),
        )
        .unwrap();
        writeln!(w, "{:>12} MB     saved", mb_string(self.deduplicated_bytes),).unwrap();
        writeln!(
            w,
            "{:>12}      new data blocks:",
            self.written_blocks.separate_with_commas(),
        )
        .unwrap();
        writeln!(
            w,
            "{:>12} MB     uncompressed",
            mb_string(self.uncompressed_bytes),
        )
        .unwrap();
        writeln!(
            w,
            "{:>12} MB     after {:.1}x compression",
            mb_string(self.compressed_bytes),
            ratio(self.uncompressed_bytes, self.compressed_bytes)
        )
        .unwrap();

        writeln!(w).unwrap();
        let idx = &self.index_builder_stats;
        writeln!(
            w,
            "{:>12}      new index hunks:",
            idx.index_hunks.separate_with_commas(),
        )
        .unwrap();
        writeln!(
            w,
            "{:>12} MB     uncompressed",
            mb_string(idx.uncompressed_index_bytes),
        )
        .unwrap();
        writeln!(
            w,
            "{:>12} MB     after {:.1}x compression",
            mb_string(idx.compressed_index_bytes),
            ratio(idx.uncompressed_index_bytes, idx.compressed_index_bytes),
        )
        .unwrap();
        writeln!(w).unwrap();
        writeln!(w, "{:>12}      errors", self.errors.separate_with_commas()).unwrap();

        // format!(
        //     "{:>12} MB   in {} files, {} directories, {} symlinks.\n\
        //      {:>12}      files are unchanged.\n\
        //      {:>12} MB/s input rate.\n\
        //      {:>12} MB   after deduplication.\n\
        //      {:>12} MB   in {} blocks after {:.1}x compression.\n\
        //      {:>12} MB   in {} index hunks after {:.1}x compression.\n\
        //      {:>12}      elapsed.\n",
        //     (self.get_size("file.bytes").uncompressed / M).separate_with_commas(),
        //     self.get_count("file").separate_with_commas(),
        //     self.get_count("dir").separate_with_commas(),
        //     self.get_count("symlink").separate_with_commas(),
        //     self.get_count("file.unchanged").separate_with_commas(),
        //     (mbps_rate(
        //         self.get_size("file.bytes").uncompressed,
        //         self.elapsed_time()
        //     ) as u64)
        //         .separate_with_commas(),
        //     (self.get_size("block").uncompressed / M).separate_with_commas(),
        //     (self.get_size("block").compressed / M).separate_with_commas(),
        //     self.get_count("block.write").separate_with_commas(),
        //     compression_ratio(&self.get_size("block")),
        //     (self.get_size("index").compressed / M).separate_with_commas(),
        //     self.get_count("index.hunk").separate_with_commas(),
        //     compression_ratio(&self.get_size("index")),
        //     duration_to_hms(self.elapsed_time()),
        // )
    }
}<|MERGE_RESOLUTION|>--- conflicted
+++ resolved
@@ -43,11 +43,7 @@
 }
 
 impl ValidateStats {
-<<<<<<< HEAD
-    pub fn summarize(&self, _to_write: &mut dyn io::Write) -> Result<()> {
-=======
     pub fn summarize(&self, write: &mut dyn io::Write) -> Result<()> {
->>>>>>> a8db244a
         // format!(
         //     "{:>12} MB   in {} blocks.\n\
         //      {:>12} MB/s block validation rate.\n\

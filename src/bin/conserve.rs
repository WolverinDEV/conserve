// Conserve backup system.
// Copyright 2015, 2016, 2017 Martin Pool.

//! Command-line entry point for Conserve backups.

#![cfg_attr(feature="clippy", feature(plugin))]
#![cfg_attr(feature="clippy", plugin(clippy))]

#![recursion_limit = "1024"]  // Needed by error-chain

use std::path::Path;

#[macro_use]
extern crate log;
#[macro_use]
extern crate clap;

extern crate chrono;

use chrono::Local;
use clap::{Arg, App, AppSettings, ArgMatches, SubCommand};

extern crate conserve;

use conserve::*;
use conserve::ui;

fn main() {
    let matches = make_clap().get_matches();

    let (sub_name, subm) = matches.subcommand();
    let sub_fn = match sub_name {
        "backup" => cmd_backup,
        "init" => init,
        "list-source" => list_source,
        "ls" => ls,
        "restore" => restore,
        "versions" => versions,
        _ => unimplemented!(),
    };
    let subm = subm.unwrap();

    let ui = match matches.value_of("ui").or(subm.value_of("ui")) {
        Some(ui) => ui::by_name(ui).expect("Couldn't make UI"),
        None => ui::best_ui(),
    };

    let log_level = match matches.occurrences_of("v") + subm.occurrences_of("v") {
        0 => log::LogLevelFilter::Warn,
        1 => log::LogLevelFilter::Info,
        2 => log::LogLevelFilter::Debug,
        _ => log::LogLevelFilter::max(),
    };
    let report = Report::with_ui(ui);
    report.become_logger(log_level);

    let result = sub_fn(subm, &report);

    info!("{}", report);

    if let Err(e) = result {
        show_chained_errors(e);
        std::process::exit(1)
    }
}


fn make_clap<'a, 'b>() -> clap::App<'a, 'b> {
    fn archive_arg<'a, 'b>() -> Arg<'a, 'b> {
        Arg::with_name("archive")
            .help("Archive directory")
            .required(true)
    };

    fn backup_arg<'a, 'b>() -> Arg<'a, 'b> {
        Arg::with_name("backup")
            .help("Backup version number")
            .short("b")
            .long("backup")
            .takes_value(true)
            .value_name("VERSION")
    };

    fn exclude_arg<'a, 'b>() -> Arg<'a, 'b> {
        Arg::with_name("exclude")
            .long("exclude")
            .short("e")
            .takes_value(true)
            .multiple(true)
            .number_of_values(1)
            .value_name("GLOB")
            .help("Exclude files that match the provided glob pattern")
    };

    fn incomplete_arg<'a, 'b>() -> Arg<'a, 'b> {
        Arg::with_name("incomplete")
            .help("Read from incomplete (truncated) version")
            .long("incomplete")
    };

    // TODO: Allow the global options to occur even after the subcommand:
    // at the moment they have to be first.
    App::new("conserve")
        .about("A robust backup tool <http://conserve.fyi/>")
        .author(crate_authors!())
        .version(conserve::version())
        .setting(AppSettings::SubcommandRequiredElseHelp)
        .arg(Arg::with_name("ui")
            .long("ui")
            .short("u")
            .help("UI for progress and messages")
            .takes_value(true)
            .possible_values(&["auto", "plain", "color"]))
        .arg(Arg::with_name("v")
            .short("v")
            .multiple(true)
            .global(true)
            .help("Be more verbose (log all file names)"))
        .subcommand(SubCommand::with_name("init")
            .display_order(1)
            .about("Create a new archive")
            .arg(Arg::with_name("archive")
                .help("Path for new archive directory: \
                should either not exist or be an empty directory")
                .required(true)))
        .subcommand(SubCommand::with_name("backup")
            .display_order(2)
            .about("Copy source directory into an archive")
            .arg(archive_arg())
            .arg(Arg::with_name("source")
                .help("Backup from this directory")
                .required(true))
            .arg(exclude_arg()))
        .subcommand(SubCommand::with_name("restore")
            .display_order(3)
            .about("Copy a backup tree out of an archive")
            .arg(archive_arg())
            .arg(backup_arg())
            .arg(incomplete_arg())
            .after_help("\
                Conserve will by default refuse to restore incomplete versions, \
                to prevent you thinking you restored the whole tree when it may \
                be truncated.  You can override this with --incomplete, or \
                select an older version with --backup.")
            .arg(Arg::with_name("destination")
                .help("Restore to this new directory")
                .required(true))
            .arg(Arg::with_name("force-overwrite")
                .long("force-overwrite")
                .help("Overwrite existing destination directory"))
            .arg(exclude_arg()))
        .subcommand(SubCommand::with_name("versions")
            .display_order(4)
            .about("List backup versions in an archive")
            .after_help("`conserve versions` shows one version per \
                line.  For each version the output shows the version name, \
                whether it is complete, when it started, and (if complete) \
                how much time elapsed.")
            .arg(archive_arg())
            .arg(Arg::with_name("short")
                .help("List just version name without details")
                .long("short")
                .short("s")))
        .subcommand(SubCommand::with_name("ls")
            .display_order(5)
            .about("List files in a backup version")
            .arg(archive_arg())
            .arg(backup_arg())
            .arg(exclude_arg())
            .arg(incomplete_arg()))
        .subcommand(SubCommand::with_name("list-source")
            .about("Recursive list files from source directory")
            .arg(Arg::with_name("source")
                .help("Source directory")
                .required(true))
            .arg(exclude_arg()))
}


fn show_chained_errors(e: Error) {
    error!("{}", e);
    for suberr in e.iter().skip(1) {
        // First was already printed
        error!("  {}", suberr);
    }
    if let Some(bt) = e.backtrace() {
        println!("{:?}", bt)
    }
}


fn init(subm: &ArgMatches, _report: &Report) -> Result<()> {
    let archive_path = Path::new(subm.value_of("archive").expect("'archive' arg not found"));
    Archive::init(archive_path).and(Ok(()))
}


fn cmd_backup(subm: &ArgMatches, report: &Report) -> Result<()> {
    let backup_options = match subm.values_of("exclude") {
        Some(excludes) => {
            BackupOptions::default()
                .with_excludes(excludes.collect())?
        }
        None => BackupOptions::default()
    };

    backup_options.backup(Path::new(subm.value_of("archive").unwrap()),
                          Path::new(subm.value_of("source").unwrap()),
                          report)
}


fn list_source(subm: &ArgMatches, report: &Report) -> Result<()> {
    let source_path = Path::new(subm.value_of("source").unwrap());
<<<<<<< HEAD
    let excludes = match subm.values_of("exclude") {
        Some(excludes) => {
            excludes::from_strings(excludes.collect())?
        }
        None => excludes::excludes_nothing()
    };
    let mut source_iter = conserve::sources::iter(
        source_path,
        report,
        &excludes)?;
    for entry in &mut source_iter {
        println!("{}", try!(entry).apath);
=======
    for entry in &mut conserve::sources::iter(source_path, report)? {
        println!("{}", entry?.apath);
>>>>>>> 5e0044ba
    }
    Ok(())
}


fn versions(subm: &ArgMatches, report: &Report) -> Result<()> {
    let archive_path = Path::new(subm.value_of("archive").unwrap());
    let short_output = subm.is_present("short");
    let archive = Archive::open(archive_path, &report)?;
    for band_id in archive.list_bands()? {
        if short_output {
            println!("{}", band_id);
            continue;
        }
        let band = match archive.open_band(&band_id, report) {
            Ok(band) => band,
            Err(e) => {
                warn!("Failed to open band {:?}: {:?}", band_id, e);
                continue;
            }
        };
        let info = match band.get_info(report) {
            Ok(info) => info,
            Err(e) => {
                warn!("Failed to read band tail {:?}: {:?}", band_id, e);
                continue;
            }
        };
        let is_complete_str = if info.is_closed {
            "complete"
        } else {
            "incomplete"
        };
        let start_time_str = info.start_time.with_timezone(&Local)
            .to_rfc3339();
        let duration_str = info.end_time.map_or_else(
            String::new,
            |t| format!("{}s", (t-info.start_time).num_seconds()));
        println!("{:<26} {:<10} {} {:>7}",
            band_id, is_complete_str, start_time_str, duration_str);
    }
    Ok(())
}


fn ls(subm: &ArgMatches, report: &Report) -> Result<()> {
    let archive_path = Path::new(subm.value_of("archive").unwrap());
<<<<<<< HEAD
    let archive = try!(Archive::open(archive_path, &report));
    let band_id = try!(band_id_from_match(subm));
    let band = try!(archive.open_band_or_last(&band_id, report));
    complain_if_incomplete(&band, subm.is_present("incomplete"))?;
    let excludes = match subm.values_of("exclude") {
        Some(excludes) => {
            excludes::from_strings(excludes.collect())?
        }
        None => excludes::excludes_nothing()
    };
    for i in try!(band.index_iter(report, &excludes)) {
        let entry = try!(i);
        println!("{}", entry.apath);
=======
    let archive = Archive::open(archive_path, &report)?;
    let band_id = band_id_from_match(subm)?;
    let st = archive.stored_tree(&band_id, report)?;
    complain_if_incomplete(&st.band(), subm.is_present("incomplete"))?;
    for i in st.index_iter(report)? {
        println!("{}", i?.apath);
>>>>>>> 5e0044ba
    }
    Ok(())
}


fn restore(subm: &ArgMatches, report: &Report) -> Result<()> {
    let archive_path = Path::new(subm.value_of("archive").unwrap());
    let archive = Archive::open(archive_path, &report)?;
    let destination_path = Path::new(subm.value_of("destination").unwrap());
    let force_overwrite = subm.is_present("force-overwrite");
    let band_id = band_id_from_match(subm)?;
    let band = archive.open_band_or_last(&band_id, report)?;
    complain_if_incomplete(&band, subm.is_present("incomplete"))?;
    let mut options = conserve::RestoreOptions::default()
        .force_overwrite(force_overwrite)
        .band_id(band_id);
    if let Some(excludes) = subm.values_of("exclude") {
        options = options.with_excludes(excludes.collect())?;
    };
    options.restore(&archive, destination_path, report)
}

fn band_id_from_match(subm: &ArgMatches) -> Result<Option<BandId>> {
    match subm.value_of("backup") {
        Some(b) => Ok(Some(BandId::from_string(b)?)),
        None => Ok(None),
    }
}


fn complain_if_incomplete(band: &Band, incomplete_ok: bool) -> Result<()> {
    if !band.is_closed()? {
        if incomplete_ok {
            info!("Reading from incomplete version {}", band.id());
            Ok(())
        } else {
            Err(format!("Version {} is incomplete.  \
                (Use --incomplete to read it anyway.)", band.id()).into())
        }
    } else {
        Ok(())
    }
}<|MERGE_RESOLUTION|>--- conflicted
+++ resolved
@@ -212,7 +212,6 @@
 
 fn list_source(subm: &ArgMatches, report: &Report) -> Result<()> {
     let source_path = Path::new(subm.value_of("source").unwrap());
-<<<<<<< HEAD
     let excludes = match subm.values_of("exclude") {
         Some(excludes) => {
             excludes::from_strings(excludes.collect())?
@@ -224,11 +223,7 @@
         report,
         &excludes)?;
     for entry in &mut source_iter {
-        println!("{}", try!(entry).apath);
-=======
-    for entry in &mut conserve::sources::iter(source_path, report)? {
         println!("{}", entry?.apath);
->>>>>>> 5e0044ba
     }
     Ok(())
 }
@@ -276,28 +271,18 @@
 
 fn ls(subm: &ArgMatches, report: &Report) -> Result<()> {
     let archive_path = Path::new(subm.value_of("archive").unwrap());
-<<<<<<< HEAD
-    let archive = try!(Archive::open(archive_path, &report));
-    let band_id = try!(band_id_from_match(subm));
-    let band = try!(archive.open_band_or_last(&band_id, report));
-    complain_if_incomplete(&band, subm.is_present("incomplete"))?;
-    let excludes = match subm.values_of("exclude") {
-        Some(excludes) => {
-            excludes::from_strings(excludes.collect())?
-        }
-        None => excludes::excludes_nothing()
-    };
-    for i in try!(band.index_iter(report, &excludes)) {
-        let entry = try!(i);
-        println!("{}", entry.apath);
-=======
     let archive = Archive::open(archive_path, &report)?;
     let band_id = band_id_from_match(subm)?;
     let st = archive.stored_tree(&band_id, report)?;
     complain_if_incomplete(&st.band(), subm.is_present("incomplete"))?;
-    for i in st.index_iter(report)? {
+    let excludes = match subm.values_of("exclude") {
+        Some(excludes) => {
+            excludes::from_strings(excludes.collect())?
+        }
+        None => excludes::excludes_nothing()
+    };
+    for i in st.index_iter(&excludes, &report)? {
         println!("{}", i?.apath);
->>>>>>> 5e0044ba
     }
     Ok(())
 }

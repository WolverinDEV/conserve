--- conflicted
+++ resolved
@@ -33,11 +33,7 @@
       matrix:
         os: [ubuntu-latest, windows-latest, macOS-latest]
         features: ["", "s3"]
-<<<<<<< HEAD
         version: [stable, nightly, "1.75"]
-=======
-        version: [stable, nightly, "1.74"]
->>>>>>> e6e53785
 
     steps:
       - uses: actions/checkout@v4
@@ -53,14 +49,8 @@
           cargo --version
           rustc --version
       - name: Build
-<<<<<<< HEAD
         run: cargo build --all-targets --no-default-features --features=${{
           matrix.features }}
-=======
-        run: >
-          cargo build --all-targets --no-default-features --features=${{
-          matrix.features }} --features fail/failpoints
->>>>>>> e6e53785
       - name: Test
         run: >
           cargo test --no-default-features --features=${{ matrix.features }}

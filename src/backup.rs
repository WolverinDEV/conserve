// Conserve backup system.
// Copyright 2015-2023 Martin Pool.

// This program is free software; you can redistribute it and/or modify
// it under the terms of the GNU General Public License as published by
// the Free Software Foundation; either version 2 of the License, or
// (at your option) any later version.
//
// This program is distributed in the hope that it will be useful,
// but WITHOUT ANY WARRANTY; without even the implied warranty of
// MERCHANTABILITY or FITNESS FOR A PARTICULAR PURPOSE.  See the
// GNU General Public License for more details.

//! Make a backup by walking a source directory and copying the contents
//! into an archive.

use std::convert::TryInto;
use std::fmt;
use std::io::prelude::*;
use std::mem::take;
use std::path::Path;
use std::sync::atomic::Ordering::Relaxed;
use std::sync::Arc;
use std::time::{Duration, Instant};

use bytes::BytesMut;
use derive_more::{Add, AddAssign};
use itertools::Itertools;
<<<<<<< HEAD
use tracing::{error, trace, warn};
=======
use tracing::{error, warn};
>>>>>>> 46c2b76f

use crate::blockdir::Address;
use crate::change::Change;
use crate::counters::Counter;
use crate::entry::EntryValue;
use crate::io::read_with_retries;
use crate::monitor::Monitor;
use crate::stats::{write_compressed_size, write_count, write_duration, write_size};
use crate::stitch::IterStitchedIndexHunks;
use crate::tree::ReadTree;
use crate::*;

/// Configuration of how to make a backup.
pub struct BackupOptions<'cb> {
    /// Exclude these globs from the backup.
    pub exclude: Exclude,

    pub max_entries_per_hunk: usize,

    // Call this callback as each entry is successfully stored.
    pub change_callback: Option<ChangeCallback<'cb>>,

    pub max_block_size: usize,

    /// Combine files smaller than this into a single block.
    pub small_file_cap: u64,
}

impl Default for BackupOptions<'_> {
    fn default() -> BackupOptions<'static> {
        BackupOptions {
            exclude: Exclude::nothing(),
            max_entries_per_hunk: 100_000,
            change_callback: None,
            max_block_size: 20 << 20,
            small_file_cap: 1 << 20,
        }
    }
}

// This causes us to walk the source tree twice, which is probably an acceptable option
// since it's nice to see realistic overall progress. We could keep all the entries
// in memory, and maybe we should, but it might get unreasonably big.
// if options.measure_first {
//     progress_bar.set_phase("Measure source tree".to_owned());
//     // TODO: Maybe read all entries for the source tree in to memory now, rather than walking it
//     // again a second time? But, that'll potentially use memory proportional to tree size, which
//     // I'd like to avoid, and also perhaps make it more likely we grumble about files that were
//     // deleted or changed while this is running.
//     progress_bar.set_bytes_total(source.size()?.file_bytes as u64);
// }

/// Backup a source directory into a new band in the archive.
///
/// Returns statistics about what was copied.
pub fn backup(
    archive: &Archive,
    source_path: &Path,
    options: &BackupOptions,
    monitor: Arc<dyn Monitor>,
) -> Result<BackupStats> {
    let start = Instant::now();
    let mut writer = BackupWriter::begin(archive, options)?;
    let mut stats = BackupStats::default();
    let source_tree = LiveTree::open(source_path)?;

    let task = monitor.start_task("Backup".to_string());

    let entry_iter = source_tree.iter_entries(Apath::root(), options.exclude.clone())?;
    for entry_group in entry_iter.chunks(options.max_entries_per_hunk).into_iter() {
        for entry in entry_group {
            match writer.copy_entry(&entry, &source_tree, options, monitor.clone()) {
                Err(err) => {
                    error!(?entry, ?err, "Error copying entry to backup");
                    stats.errors += 1;
                    continue;
                }
                Ok(Some(entry_change)) => {
                    match entry_change.change {
                        Change::Changed { .. } => monitor.count(Counter::EntriesChanged, 1),
                        Change::Added { .. } => monitor.count(Counter::EntriesAdded, 1),
                        Change::Unchanged { .. } => monitor.count(Counter::EntriesUnchanged, 1),
                        // Deletions are not produced at the moment.
                        Change::Deleted { .. } => monitor.count(Counter::EntriesDeleted, 1),
                    }
                    if let Some(cb) = &options.change_callback {
                        cb(&entry_change)?;
                    }
                }
                Ok(_) => {}
            }
            task.set_name(format!("Backup {}", entry.apath()));
        }
        writer.flush_group(monitor.clone())?;
    }
    stats += writer.finish(monitor.clone())?;
    stats.elapsed = start.elapsed();
    let block_stats = &archive.block_dir.stats;
    stats.read_blocks = block_stats.read_blocks.load(Relaxed);
    stats.read_blocks_compressed_bytes = block_stats.read_block_compressed_bytes.load(Relaxed);
    stats.read_blocks_uncompressed_bytes = block_stats.read_block_uncompressed_bytes.load(Relaxed);
    // TODO: Merge in stats from the source tree?
    Ok(stats)
}

/// Accepts files to write in the archive (in apath order.)
struct BackupWriter {
    band: Band,
    index_builder: IndexWriter,
    stats: BackupStats,
    block_dir: Arc<BlockDir>,

    /// The index for the last stored band, used as hints for whether newly
    /// stored files have changed.
    basis_index: crate::index::IndexEntryIter<crate::stitch::IterStitchedIndexHunks>,

    file_combiner: FileCombiner,
}

impl BackupWriter {
    /// Create a new BackupWriter.
    ///
    /// This currently makes a new top-level band.
    pub fn begin(archive: &Archive, options: &BackupOptions) -> Result<Self> {
        if gc_lock::GarbageCollectionLock::is_locked(archive)? {
            return Err(Error::GarbageCollectionLockHeld);
        }
<<<<<<< HEAD
        let basis_index = IterStitchedIndexHunks::new(archive, archive.last_band_id()?)
            .iter_entries(Apath::root(), Exclude::nothing());
=======
        let basis_index = if let Some(basis_band_id) = archive.last_band_id()? {
            IterStitchedIndexHunks::new(archive, basis_band_id)
        } else {
            IterStitchedIndexHunks::empty(archive)
        }
        .iter_entries(Apath::root(), Exclude::nothing());
>>>>>>> 46c2b76f

        // Create the new band only after finding the basis band!
        let band = Band::create(archive)?;
        let index_builder = band.index_builder();
        Ok(BackupWriter {
            band,
            index_builder,
            block_dir: archive.block_dir.clone(),
            stats: BackupStats::default(),
            basis_index,
            file_combiner: FileCombiner::new(archive.block_dir.clone(), options.max_block_size),
        })
    }

    fn finish(self, monitor: Arc<dyn Monitor>) -> Result<BackupStats> {
        let hunks = self.index_builder.finish(monitor)?;
        self.band.close(hunks as u64)?;
        Ok(BackupStats { ..self.stats })
    }

    /// Write out any pending data blocks, and then the pending index entries.
    fn flush_group(&mut self, monitor: Arc<dyn Monitor>) -> Result<()> {
<<<<<<< HEAD
        trace!("flush index hunk group");
=======
>>>>>>> 46c2b76f
        let (stats, mut entries) = self.file_combiner.drain(monitor.clone())?;
        self.stats += stats;
        self.index_builder.append_entries(&mut entries);
        self.index_builder.finish_hunk(monitor)
    }

    /// Add one entry to the backup.
    ///
    /// Return an indication of whether it changed (if it's a file), or
    /// None for non-plain-file types where that information is not currently
    /// calculated.
    fn copy_entry(
        &mut self,
        entry: &EntryValue,
        source: &LiveTree,
        options: &BackupOptions,
        monitor: Arc<dyn Monitor>,
    ) -> Result<Option<EntryChange>> {
        // TODO: Emit deletions for entries in the basis not present in the source.
        match entry.kind() {
            Kind::Dir => self.copy_dir(entry, monitor.as_ref()),
            Kind::File => self.copy_file(entry, source, options, monitor.clone()),
            Kind::Symlink => self.copy_symlink(entry, monitor.as_ref()),
            Kind::Unknown => {
                self.stats.unknown_kind += 1;
                // TODO: Perhaps eventually we could backup and restore pipes,
                // sockets, etc. Or at least count them. For now, silently skip.
                // https://github.com/sourcefrog/conserve/issues/82
                Ok(None)
            }
        }
    }

    fn copy_dir(
        &mut self,
        source_entry: &EntryValue,
        monitor: &dyn Monitor,
    ) -> Result<Option<EntryChange>> {
        monitor.count(Counter::Dirs, 1);
        self.stats.directories += 1;
        self.index_builder
            .push_entry(IndexEntry::metadata_from(source_entry));
        Ok(None) // TODO: Emit the actual change.
    }

    /// Copy in the contents of a file from another tree.
    fn copy_file(
        &mut self,
        source_entry: &EntryValue,
        from_tree: &LiveTree,
        options: &BackupOptions,
        monitor: Arc<dyn Monitor>,
    ) -> Result<Option<EntryChange>> {
        self.stats.files += 1;
        monitor.count(Counter::Files, 1);
        let apath = source_entry.apath();
        let result = if let Some(basis_entry) = self.basis_index.advance_to(apath) {
            if entry_metadata_unchanged(source_entry, &basis_entry) {
                if basis_entry
                    .addrs
                    .iter()
                    .map(|addr| &addr.hash)
                    .unique()
                    .all(|hash| {
                        self.block_dir
                            .contains(hash, monitor.clone())
                            .unwrap_or(false)
                    })
                {
                    self.stats.unmodified_files += 1;
                    let change = Some(EntryChange::unchanged(&basis_entry));
                    self.index_builder.push_entry(basis_entry);
                    return Ok(change);
                } else {
                    warn!("Some blocks referenced by {apath:?} are missing from the blockdir; file will be stored again");
                    self.stats.modified_files += 1;
                    self.stats.replaced_damaged_blocks += 1;
                    Some(EntryChange::changed(&basis_entry, source_entry))
                }
            } else {
                self.stats.modified_files += 1;
                Some(EntryChange::changed(&basis_entry, source_entry))
            }
        } else {
            self.stats.new_files += 1;
            Some(EntryChange::added(source_entry))
        };
        let size = source_entry.size().expect("source entry has a size");
        if size == 0 {
            self.index_builder
                .push_entry(IndexEntry::metadata_from(source_entry));
            self.stats.empty_files += 1;
            monitor.count(Counter::EmptyFiles, 1);
        } else {
            let mut source_file = from_tree.open_file(source_entry)?;
            if size <= options.small_file_cap {
                self.file_combiner
                    .push_file(source_entry, &mut source_file, monitor.clone())?;
                monitor.count(Counter::SmallFiles, 1);
            } else {
                let addrs = store_file_content(
                    apath,
                    &mut source_file,
                    &self.block_dir,
                    &mut self.stats,
                    options.max_block_size,
                    monitor.clone(),
                )?;
                self.index_builder.push_entry(IndexEntry {
                    addrs,
                    ..IndexEntry::metadata_from(source_entry)
                });
            }
        }
        Ok(result)
    }

    fn copy_symlink(
        &mut self,
        source_entry: &EntryValue,
        monitor: &dyn Monitor,
    ) -> Result<Option<EntryChange>> {
        monitor.count(Counter::Symlinks, 1);
        let target = source_entry.symlink_target();
        self.stats.symlinks += 1;
        assert!(target.is_some());
        self.index_builder
            .push_entry(IndexEntry::metadata_from(source_entry));
        // TODO: Emit the actual change.
        Ok(None)
    }
}

fn store_file_content(
    apath: &Apath,
    from_file: &mut dyn Read,
    block_dir: &BlockDir,
    stats: &mut BackupStats,
    max_block_size: usize,
    monitor: Arc<dyn Monitor>,
) -> Result<Vec<Address>> {
    let mut addresses = Vec::<Address>::with_capacity(1);
    loop {
        let buffer = read_with_retries(max_block_size, from_file).map_err(|source| {
            Error::ReadSourceFile {
                path: apath.to_string().into(),
                source,
            }
        })?;
        if buffer.is_empty() {
            break;
        }
        let buffer = buffer.freeze();
        monitor.count(Counter::FileBytes, buffer.len());
        let len = buffer.len() as u64;
        let hash = block_dir.store_or_deduplicate(buffer, stats, monitor.clone())?;
        addresses.push(Address {
            hash,
            start: 0,
            len,
        });
    }
    match addresses.len() {
        0 => {
            // This doesn't duplicate the call to monitor.count above, because
            // in this case we only discovered that it was empty after reading the
            // file.
            monitor.count(Counter::EmptyFiles, 1);
            stats.empty_files += 1;
        }
        1 => {
            monitor.count(Counter::SingleBlockFiles, 1);
            stats.single_block_files += 1
        }
        _ => {
            monitor.count(Counter::MultiBlockFiles, 1);
            stats.multi_block_files += 1
        }
    }
    Ok(addresses)
}

/// Combines multiple small files into a single block.
///
/// When the block is finished, and only then, this returns the index entries with the addresses
/// completed.
struct FileCombiner {
    /// Buffer of concatenated data from small files.
    buf: BytesMut,
    queue: Vec<QueuedFile>,
    /// Entries for files that have been written to the blockdir, and that have complete addresses.
    finished: Vec<IndexEntry>,
    stats: BackupStats,
    block_dir: Arc<BlockDir>,
    max_block_size: usize,
}

/// A file in the process of being written into a combined block.
///
/// While this exists, the data has been stored into the combine buffer, and we know
/// the offset and length. But since the combine buffer hasn't been finished and hashed,
/// we do not yet know a full address.
struct QueuedFile {
    /// Offset of the start of the data from this file within `buf`.
    start: usize,
    /// Length of data in this file.
    len: usize,
    /// IndexEntry without addresses.
    entry: IndexEntry,
}

impl FileCombiner {
    fn new(block_dir: Arc<BlockDir>, max_block_size: usize) -> FileCombiner {
        FileCombiner {
            block_dir,
            buf: BytesMut::new(),
            queue: Vec::new(),
            finished: Vec::new(),
            stats: BackupStats::default(),
            max_block_size,
        }
    }

    /// Flush any pending files, and return accumulated file entries and stats.
    /// The FileCombiner is then empty and ready for reuse.
    fn drain(&mut self, monitor: Arc<dyn Monitor>) -> Result<(BackupStats, Vec<IndexEntry>)> {
        self.flush(monitor)?;
        debug_assert!(self.queue.is_empty());
        debug_assert!(self.buf.is_empty());
        Ok((
            std::mem::take(&mut self.stats),
            std::mem::take(&mut self.finished),
        ))
    }

    /// Write all the content from the combined block to a blockdir.
    ///
    /// Returns the fully populated entries for all files in this combined block.
    ///
    /// After this call the FileCombiner is empty and can be reused for more files into a new
    /// block.
    fn flush(&mut self, monitor: Arc<dyn Monitor>) -> Result<()> {
        if self.queue.is_empty() {
            debug_assert!(self.buf.is_empty());
            return Ok(());
        }
        let hash = self.block_dir.store_or_deduplicate(
            take(&mut self.buf).freeze(),
            &mut self.stats,
            monitor,
        )?;
        self.stats.combined_blocks += 1;
        self.finished
            .extend(self.queue.drain(..).map(|qf| IndexEntry {
                addrs: vec![Address {
                    hash: hash.clone(),
                    start: qf.start.try_into().unwrap(),
                    len: qf.len.try_into().unwrap(),
                }],
                ..qf.entry
            }));
        Ok(())
    }

    /// Add the contents of a small file into this combiner.
    ///
    /// `entry` should be an IndexEntry that's complete apart from the block addresses.
    fn push_file(
        &mut self,
        entry: &EntryValue,
        from_file: &mut dyn Read,
        monitor: Arc<dyn Monitor>,
    ) -> Result<()> {
        let start = self.buf.len();
        let expected_len: usize = entry
            .size()
            .expect("small file has no length")
            .try_into()
            .unwrap();
        let index_entry = IndexEntry::metadata_from(entry);
        if expected_len == 0 {
            self.stats.empty_files += 1;
            self.finished.push(index_entry);
            return Ok(());
        }
        self.buf.resize(start + expected_len, 0);
        let len =
            from_file
                .read(&mut self.buf[start..])
                .map_err(|source| Error::ReadSourceFile {
                    path: entry.apath.to_string().into(),
                    source,
                })?;
        self.buf.truncate(start + len);
        if len == 0 {
            self.stats.empty_files += 1;
            self.finished.push(index_entry);
            return Ok(());
        }
        // TODO: Check whether this file is exactly the same as, or a prefix of,
        // one already stored inside this block. In that case trim the buffer and
        // use the existing start/len.
        self.stats.small_combined_files += 1;
        self.queue.push(QueuedFile {
            start,
            len,
            entry: index_entry,
        });
        // TODO: This can overrun by one small file; it would be better to check
        // in advance and perhaps start a new combined block that it will fit inside.
        if self.buf.len() >= self.max_block_size {
            self.flush(monitor)
        } else {
            Ok(())
        }
    }
}

/// True if the metadata supports an assumption the file contents have
/// not changed, without reading the file content.
///
/// Caution: this does not check the symlink target.
fn entry_metadata_unchanged<E: EntryTrait, O: EntryTrait>(new_entry: &E, basis_entry: &O) -> bool {
    basis_entry.kind() == new_entry.kind()
        && basis_entry.mtime() == new_entry.mtime()
        && basis_entry.size() == new_entry.size()
        && basis_entry.unix_mode() == new_entry.unix_mode()
        && basis_entry.owner() == new_entry.owner()
}

#[derive(Add, AddAssign, Debug, Default, Eq, PartialEq, Clone)]
pub struct BackupStats {
    // TODO: Have separate more-specific stats for backup and restore, and then
    // each can have a single Display method.
    // TODO: Include source file bytes, including unmodified files.
    pub files: usize,
    pub symlinks: usize,
    pub directories: usize,
    pub unknown_kind: usize,

    pub unmodified_files: usize,
    pub modified_files: usize,
    pub new_files: usize,

    /// Files that were previously stored and that have been stored again because
    /// some of their blocks were damaged.
    pub replaced_damaged_blocks: usize,

    /// Bytes that matched an existing block.
    pub deduplicated_bytes: u64,
    /// Bytes that were stored as new blocks, before compression.
    pub uncompressed_bytes: u64,
    pub compressed_bytes: u64,

    pub deduplicated_blocks: usize,
    pub written_blocks: usize,
    /// Blocks containing combined small files.
    pub combined_blocks: usize,

    pub empty_files: usize,
    pub small_combined_files: usize,
    pub single_block_files: usize,
    pub multi_block_files: usize,

    pub errors: usize,

    pub elapsed: Duration,

    pub read_blocks: usize,
    pub read_blocks_uncompressed_bytes: usize,
    pub read_blocks_compressed_bytes: usize,
}

impl fmt::Display for BackupStats {
    fn fmt(&self, w: &mut fmt::Formatter<'_>) -> fmt::Result {
        write_count(w, "files:", self.files);
        write_count(w, "  unmodified files", self.unmodified_files);
        write_count(w, "  modified files", self.modified_files);
        write_count(w, "  new files", self.new_files);
        write_count(w, "symlinks", self.symlinks);
        write_count(w, "directories", self.directories);
        write_count(w, "unsupported file kind", self.unknown_kind);
        writeln!(w).unwrap();

        write_count(w, "files stored:", self.new_files + self.modified_files);
        write_count(w, "  empty files", self.empty_files);
        write_count(w, "  small combined files", self.small_combined_files);
        write_count(w, "  single block files", self.single_block_files);
        write_count(w, "  multi-block files", self.multi_block_files);
        writeln!(w).unwrap();

        write_count(w, "data blocks deduplicated:", self.deduplicated_blocks);
        write_size(w, "  saved", self.deduplicated_bytes);
        writeln!(w).unwrap();

        write_count(w, "new data blocks written:", self.written_blocks);
        write_count(w, "  blocks of combined files", self.combined_blocks);
        write_compressed_size(w, self.compressed_bytes, self.uncompressed_bytes);
        writeln!(w).unwrap();

        write_count(w, "blocks read", self.read_blocks);
        write_size(
            w,
            "  uncompressed",
            self.read_blocks_uncompressed_bytes as u64,
        );
        write_size(w, "  compressed", self.read_blocks_compressed_bytes as u64);
        writeln!(w).unwrap();

        write_count(w, "errors", self.errors);
        write_duration(w, "elapsed", self.elapsed)?;

        Ok(())
    }
}<|MERGE_RESOLUTION|>--- conflicted
+++ resolved
@@ -26,11 +26,7 @@
 use bytes::BytesMut;
 use derive_more::{Add, AddAssign};
 use itertools::Itertools;
-<<<<<<< HEAD
-use tracing::{error, trace, warn};
-=======
 use tracing::{error, warn};
->>>>>>> 46c2b76f
 
 use crate::blockdir::Address;
 use crate::change::Change;
@@ -158,17 +154,12 @@
         if gc_lock::GarbageCollectionLock::is_locked(archive)? {
             return Err(Error::GarbageCollectionLockHeld);
         }
-<<<<<<< HEAD
-        let basis_index = IterStitchedIndexHunks::new(archive, archive.last_band_id()?)
-            .iter_entries(Apath::root(), Exclude::nothing());
-=======
         let basis_index = if let Some(basis_band_id) = archive.last_band_id()? {
             IterStitchedIndexHunks::new(archive, basis_band_id)
         } else {
             IterStitchedIndexHunks::empty(archive)
         }
         .iter_entries(Apath::root(), Exclude::nothing());
->>>>>>> 46c2b76f
 
         // Create the new band only after finding the basis band!
         let band = Band::create(archive)?;
@@ -191,10 +182,6 @@
 
     /// Write out any pending data blocks, and then the pending index entries.
     fn flush_group(&mut self, monitor: Arc<dyn Monitor>) -> Result<()> {
-<<<<<<< HEAD
-        trace!("flush index hunk group");
-=======
->>>>>>> 46c2b76f
         let (stats, mut entries) = self.file_combiner.drain(monitor.clone())?;
         self.stats += stats;
         self.index_builder.append_entries(&mut entries);

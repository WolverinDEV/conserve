// Conserve backup system.
// Copyright 2015-2023 Martin Pool.

// This program is free software; you can redistribute it and/or modify
// it under the terms of the GNU General Public License as published by
// the Free Software Foundation; either version 2 of the License, or
// (at your option) any later version.
//
// This program is distributed in the hope that it will be useful,
// but WITHOUT ANY WARRANTY; without even the implied warranty of
// MERCHANTABILITY or FITNESS FOR A PARTICULAR PURPOSE.  See the
// GNU General Public License for more details.

//! File contents are stored in data blocks.
//!
//! Data blocks are stored compressed, and identified by the hash of their uncompressed
//! contents.
//!
//! The contents of a file is identified by an Address, which says which block holds the data,
//! and which range of uncompressed bytes.
//!
//! The structure is: archive > blockdir > subdir > file.

use std::collections::{HashMap, HashSet};
use std::convert::TryInto;
use std::sync::atomic::Ordering::Relaxed;
use std::sync::atomic::{AtomicU64, AtomicUsize, Ordering};
use std::sync::{Arc, RwLock};
use std::time::Instant;

use bytes::Bytes;
use lru::LruCache;
use rayon::prelude::*;
use serde::{Deserialize, Serialize};
#[allow(unused_imports)]
use tracing::{debug, error, info, warn};
use tracing::{instrument, trace};

use crate::backup::BackupStats;
use crate::blockhash::BlockHash;
use crate::compress::snappy::{Compressor, Decompressor};
use crate::progress::{Bar, Progress};
use crate::transport::{ListDir, Transport};
use crate::*;

const BLOCKDIR_FILE_NAME_LEN: usize = crate::BLAKE_HASH_SIZE_BYTES * 2;

/// Take this many characters from the block hash to form the subdirectory name.
const SUBDIR_NAME_CHARS: usize = 3;

<<<<<<< HEAD
/// Cache this many blocks in memory.
const BLOCK_CACHE_SIZE: usize = (1 << 30) / MAX_BLOCK_SIZE;

const EXISTENCE_CACHE_SIZE: usize = (64 << 20) / BLOCKDIR_FILE_NAME_LEN;

=======
>>>>>>> 032dd129
/// Points to some compressed data inside the block dir.
///
/// Identifiers are: which file contains it, at what (pre-compression) offset,
/// and what (pre-compression) length.
#[derive(Clone, Debug, PartialEq, Eq, Serialize, Deserialize)]
pub struct Address {
    /// Hash of the block storing this info.
    pub hash: BlockHash,

    /// Position in this block where data begins.
    #[serde(default)]
    #[serde(skip_serializing_if = "crate::misc::zero_u64")]
    pub start: u64,

    /// Length of this block to be used.
    pub len: u64,
}

/// A readable, writable directory within a band holding data blocks.
#[derive(Debug)]
pub struct BlockDir {
    transport: Arc<dyn Transport>,
    pub stats: BlockDirStats,
    // TODO: There are fancier caches and they might help, but this one works, and Stretto did not work for me.
    cache: RwLock<LruCache<BlockHash, Bytes>>,
    /// Presence means that we know that this block exists, even if we don't have its content.
    exists: RwLock<LruCache<BlockHash, ()>>,
}

/// Returns the transport-relative subdirectory name.
fn subdir_relpath(block_hash: &str) -> &str {
    &block_hash[..SUBDIR_NAME_CHARS]
}

/// Return the transport-relative file for a given hash.
pub fn block_relpath(hash: &BlockHash) -> String {
    let hash_hex = hash.to_string();
    format!("{}/{}", subdir_relpath(&hash_hex), hash_hex)
}

impl BlockDir {
    pub fn open(transport: Arc<dyn Transport>) -> BlockDir {
        /// Cache this many blocks in memory.
        // TODO: Change to a cache that tracks the size of strored blocks?
        // As a safe conservative value, 100 blocks of 20MB each would be 2GB.
        const CACHE_SIZE: usize = 100;

        /// Remember the existence of this many blocks, even if we don't have their content.
        const EXISTENCE_CACHE_SIZE: usize = (64 << 20) / BLAKE_HASH_SIZE_BYTES;

        BlockDir {
            transport,
            stats: BlockDirStats::default(),
<<<<<<< HEAD
            cache: RwLock::new(LruCache::new(BLOCK_CACHE_SIZE.try_into().unwrap())),
=======
            cache: RwLock::new(LruCache::new(CACHE_SIZE.try_into().unwrap())),
>>>>>>> 032dd129
            exists: RwLock::new(LruCache::new(EXISTENCE_CACHE_SIZE.try_into().unwrap())),
        }
    }

    pub fn create(transport: Arc<dyn Transport>) -> Result<BlockDir> {
        transport.create_dir("")?;
        Ok(BlockDir::open(transport))
    }

    /// Store block data, if it's not already present, and return the hash.
    ///
    /// The block data must be less than the maximum block size.
    pub(crate) fn store_or_deduplicate(
        &self,
        block_data: Bytes,
        stats: &mut BackupStats,
    ) -> Result<BlockHash> {
        let hash = BlockHash::hash_bytes(&block_data);
        let uncomp_len = block_data.len() as u64;
        if self.contains(&hash)? {
            stats.deduplicated_blocks += 1;
            stats.deduplicated_bytes += uncomp_len;
            return Ok(hash);
        }
        let compressed = Compressor::new().compress(&block_data)?;
        self.cache
            .write()
            .expect("Lock cache")
            .put(hash.clone(), block_data);
        let comp_len: u64 = compressed.len().try_into().unwrap();
        let hex_hash = hash.to_string();
        let relpath = block_relpath(&hash);
        self.transport.create_dir(subdir_relpath(&hex_hash))?;
        self.transport.write_file(&relpath, &compressed)?;
        stats.written_blocks += 1;
        stats.uncompressed_bytes += uncomp_len;
        stats.compressed_bytes += comp_len;
        Ok(hash)
    }

    /// True if the named block is present and apparently in this blockdir.
    ///
    /// Empty block files should never normally occur, because the index doesn't
    /// point to empty blocks and anyhow the compression method would expand an
    /// empty block to a non-empty compressed form. However, it's possible for
    /// an interrupted operation on a local filesystem to leave an empty file.
    /// So, these are specifically treated as missing, so there's a chance to heal
    /// them later.
    pub fn contains(&self, hash: &BlockHash) -> Result<bool> {
        if self.cache.read().expect("Lock cache").contains(hash)
            || self.exists.read().unwrap().contains(hash)
        {
            self.stats.cache_hit.fetch_add(1, Relaxed);
            return Ok(true);
        }
        match self.transport.metadata(&block_relpath(hash)) {
            Err(err) if err.is_not_found() => Ok(false),
            Err(err) => {
                warn!(?err, ?hash, "Error checking presence of block");
                Err(err.into())
            }
            Ok(metadata) if metadata.kind == Kind::File && metadata.len > 0 => {
                self.exists.write().unwrap().put(hash.clone(), ());
                Ok(true)
            }
            Ok(_) => Ok(false),
        }
    }

    /// Returns the compressed on-disk size of a block.
    pub fn compressed_size(&self, hash: &BlockHash) -> Result<u64> {
        Ok(self.transport.metadata(&block_relpath(hash))?.len)
    }

    /// Read back some content addressed by an [Address] (a block hash, start and end).
    pub fn read_address(&self, address: &Address) -> Result<Bytes> {
        let bytes = self.get_block_content(&address.hash)?;
        let len = address.len as usize;
        let start = address.start as usize;
        let end = start + len;
        let actual_len = bytes.len();
        if end > actual_len {
            return Err(Error::AddressTooLong {
                address: address.to_owned(),
                actual_len,
            });
        }
        Ok(bytes.slice(start..end))
    }

    /// Return the entire contents of the block.
    ///
    /// Checks that the hash is correct with the contents.
    #[instrument(skip(self))]
    pub fn get_block_content(&self, hash: &BlockHash) -> Result<Bytes> {
        if let Some(hit) = self.cache.write().expect("Lock cache").get(hash) {
            self.stats.cache_hit.fetch_add(1, Relaxed);
            trace!("Block cache hit");
            return Ok(hit.clone());
        }
        let mut decompressor = Decompressor::new();
        let block_relpath = block_relpath(hash);
        let compressed_bytes = self.transport.read_file(&block_relpath)?;
        let decompressed_bytes = decompressor.decompress(&compressed_bytes)?;
        let actual_hash = BlockHash::hash_bytes(&decompressed_bytes);
        if actual_hash != *hash {
            error!(%hash, %actual_hash, %block_relpath, "Block file has wrong hash");
            return Err(Error::BlockCorrupt { hash: hash.clone() });
        }
        self.cache
            .write()
            .expect("Lock cache")
            .put(hash.clone(), decompressed_bytes.clone());
        self.exists.write().unwrap().put(hash.clone(), ());
        self.stats.read_blocks.fetch_add(1, Relaxed);
        self.stats
            .read_block_compressed_bytes
            .fetch_add(compressed_bytes.len(), Relaxed);
        self.stats
            .read_block_uncompressed_bytes
            .fetch_add(decompressed_bytes.len(), Relaxed);
        Ok(decompressed_bytes)
    }

    pub fn delete_block(&self, hash: &BlockHash) -> Result<()> {
        self.cache.write().expect("Lock cache").pop(hash);
        self.exists.write().unwrap().pop(hash);
        self.transport
            .remove_file(&block_relpath(hash))
            .map_err(Error::from)
    }

    /// Return an iterator of block subdirectories, in arbitrary order.
    ///
    /// Errors, other than failure to open the directory at all, are logged and discarded.
    fn subdirs(&self) -> Result<Vec<String>> {
        let ListDir { mut dirs, .. } = self.transport.list_dir("")?;
        dirs.retain(|dirname| {
            if dirname.len() == SUBDIR_NAME_CHARS {
                true
            } else {
                warn!("Unexpected subdirectory in blockdir: {dirname:?}");
                false
            }
        });
        Ok(dirs)
    }

    /// Return all the blocknames in the blockdir, in arbitrary order.
    pub fn iter_block_names(&self) -> Result<impl Iterator<Item = BlockHash>> {
        // TODO: Read subdirs in parallel.
        let transport = self.transport.clone();
        Ok(self
            .subdirs()?
            .into_iter()
            .map(move |subdir_name| transport.list_dir(&subdir_name))
            .filter_map(|iter_or| {
                if let Err(ref err) = iter_or {
                    error!(%err, "Error listing block subdirectory");
                }
                iter_or.ok()
            })
            .flat_map(|ListDir { files, .. }| files)
            .filter(|name| name.len() == BLOCKDIR_FILE_NAME_LEN && !name.starts_with(TMP_PREFIX))
            .filter_map(|name| name.parse().ok()))
    }

    /// Return all the blocknames in the blockdir, while showing progress.
    pub fn block_names_set(&self) -> Result<HashSet<BlockHash>> {
        // TODO: We could estimate time remaining by accounting for how
        // many prefixes are present and how many have been read.
        let bar = Bar::new();
        Ok(self
            .iter_block_names()?
            .enumerate()
            .map(|(count, hash)| {
                bar.post(Progress::ListBlocks { count });
                hash
            })
            .collect())
    }

    /// Check format invariants of the BlockDir.
    ///
    /// Return a dict describing which blocks are present, and the length of their uncompressed
    /// data.
    pub fn validate(&self) -> Result<HashMap<BlockHash, usize>> {
        // TODO: In the top-level directory, no files or directories other than prefix
        // directories of the right length.
        // TODO: Test having a block with the right compression but the wrong contents.
        // TODO: Warn on blocks in the wrong subdir.
        debug!("Start list blocks");
        let blocks = self.block_names_set()?;
        let total_blocks = blocks.len();
        debug!("Check {total_blocks} blocks");
        let blocks_done = AtomicUsize::new(0);
        let bytes_done = AtomicU64::new(0);
        let start = Instant::now();
        let task = Bar::new();
        let block_lens = blocks
            .into_par_iter()
            .flat_map(|hash| match self.get_block_content(&hash) {
                Ok(bytes) => {
                    let len = bytes.len();
                    let len64 = len as u64;
                    task.post(Progress::ValidateBlocks {
                        blocks_done: blocks_done.fetch_add(1, Ordering::Relaxed) + 1,
                        total_blocks,
                        bytes_done: bytes_done.fetch_add(len64, Ordering::Relaxed) + len64,
                        start,
                    });
                    Some((hash, len))
                }
                Err(err) => {
                    error!(%err, %hash, "Error reading block content");
                    None
                }
            })
            .collect();
        Ok(block_lens)
    }
}

#[derive(Debug, Default)]
pub struct BlockDirStats {
    pub read_blocks: AtomicUsize,
    pub read_block_compressed_bytes: AtomicUsize,
    pub read_block_uncompressed_bytes: AtomicUsize,
    pub cache_hit: AtomicUsize,
}

#[cfg(test)]
mod test {
    use std::fs::OpenOptions;

    use crate::transport::open_local_transport;

    use super::*;
    use tempfile::TempDir;
    #[test]
    fn empty_block_file_counts_as_not_present() {
        let tempdir = TempDir::new().unwrap();
        let blockdir = BlockDir::open(open_local_transport(tempdir.path()).unwrap());
        let mut stats = BackupStats::default();
        let hash = blockdir
            .store_or_deduplicate(Bytes::from("stuff"), &mut stats)
            .unwrap();
        assert!(blockdir.contains(&hash).unwrap());

        // Open again to get a fresh cache
        let blockdir = BlockDir::open(open_local_transport(tempdir.path()).unwrap());
        OpenOptions::new()
            .write(true)
            .truncate(true)
            .create(false)
            .open(tempdir.path().join(block_relpath(&hash)))
            .expect("Truncate block");
        assert!(!blockdir.contains(&hash).unwrap());
    }

    #[test]
    fn cache_hit() {
        let tempdir = TempDir::new().unwrap();
        let blockdir = BlockDir::open(open_local_transport(tempdir.path()).unwrap());
        let mut stats = BackupStats::default();
        let content = Bytes::from("stuff");
        let hash = blockdir
            .store_or_deduplicate(content.clone(), &mut stats)
            .unwrap();
        assert_eq!(blockdir.stats.cache_hit.load(Relaxed), 0);

        assert!(blockdir.contains(&hash).unwrap());
        assert_eq!(blockdir.stats.cache_hit.load(Relaxed), 1);

        let retrieved = blockdir.get_block_content(&hash).unwrap();
        assert_eq!(content, retrieved);
        assert_eq!(blockdir.stats.cache_hit.load(Relaxed), 2); // hit against the value written

        let retrieved = blockdir.get_block_content(&hash).unwrap();
        assert_eq!(content, retrieved);
        assert_eq!(blockdir.stats.cache_hit.load(Relaxed), 3); // hit again
    }

    #[test]
    fn existence_cache_hit() {
        let tempdir = TempDir::new().unwrap();
        let blockdir = BlockDir::open(open_local_transport(tempdir.path()).unwrap());
        let mut stats = BackupStats::default();
        let content = Bytes::from("stuff");
        let hash = blockdir
            .store_or_deduplicate(content.clone(), &mut stats)
            .unwrap();

        // reopen
        let blockdir = BlockDir::open(open_local_transport(tempdir.path()).unwrap());
        assert!(blockdir.contains(&hash).unwrap());
        assert_eq!(blockdir.stats.cache_hit.load(Relaxed), 0);
        assert!(blockdir.contains(&hash).unwrap());
        assert_eq!(blockdir.stats.cache_hit.load(Relaxed), 1);
        assert!(blockdir.contains(&hash).unwrap());
        assert_eq!(blockdir.stats.cache_hit.load(Relaxed), 2);

        // actually reading the content is a miss
        let retrieved = blockdir.get_block_content(&hash).unwrap();
        assert_eq!(content, retrieved);
        assert_eq!(blockdir.stats.cache_hit.load(Relaxed), 2); // hit again
    }
}<|MERGE_RESOLUTION|>--- conflicted
+++ resolved
@@ -48,14 +48,6 @@
 /// Take this many characters from the block hash to form the subdirectory name.
 const SUBDIR_NAME_CHARS: usize = 3;
 
-<<<<<<< HEAD
-/// Cache this many blocks in memory.
-const BLOCK_CACHE_SIZE: usize = (1 << 30) / MAX_BLOCK_SIZE;
-
-const EXISTENCE_CACHE_SIZE: usize = (64 << 20) / BLOCKDIR_FILE_NAME_LEN;
-
-=======
->>>>>>> 032dd129
 /// Points to some compressed data inside the block dir.
 ///
 /// Identifiers are: which file contains it, at what (pre-compression) offset,
@@ -101,7 +93,7 @@
         /// Cache this many blocks in memory.
         // TODO: Change to a cache that tracks the size of strored blocks?
         // As a safe conservative value, 100 blocks of 20MB each would be 2GB.
-        const CACHE_SIZE: usize = 100;
+        const BLOCK_CACHE_SIZE: usize = 100;
 
         /// Remember the existence of this many blocks, even if we don't have their content.
         const EXISTENCE_CACHE_SIZE: usize = (64 << 20) / BLAKE_HASH_SIZE_BYTES;
@@ -109,11 +101,7 @@
         BlockDir {
             transport,
             stats: BlockDirStats::default(),
-<<<<<<< HEAD
             cache: RwLock::new(LruCache::new(BLOCK_CACHE_SIZE.try_into().unwrap())),
-=======
-            cache: RwLock::new(LruCache::new(CACHE_SIZE.try_into().unwrap())),
->>>>>>> 032dd129
             exists: RwLock::new(LruCache::new(EXISTENCE_CACHE_SIZE.try_into().unwrap())),
         }
     }
